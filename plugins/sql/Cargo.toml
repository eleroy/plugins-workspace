--- conflicted
+++ resolved
@@ -24,25 +24,14 @@
 log = { workspace = true }
 thiserror = { workspace = true }
 futures-core = "0.3"
-<<<<<<< HEAD
 sqlx = { version = "0.8", features = ["json", "time"] }
-=======
-sqlx = { version = "0.7", features = [ "json", "time" ] }
-libsqlite3-sys = "0.27"
->>>>>>> cff0c0e3
 time = "0.3"
 tokio = { version = "1", features = ["sync"] }
 indexmap = { version = "2", features = ["serde"] }
 
 [features]
-<<<<<<< HEAD
-sqlite = ["sqlx/sqlite", "sqlx/runtime-tokio"]
-mysql = ["sqlx/mysql", "sqlx/runtime-tokio-rustls"]
-postgres = ["sqlx/postgres", "sqlx/runtime-tokio-rustls"]
-=======
 sqlite = [ "sqlx/sqlite", "sqlx/runtime-tokio" ]
 bundled-sqlcipher = ["sqlite","libsqlite3-sys/bundled-sqlcipher"]
 bundled-sqlcipher-vendored-openssl = ["sqlite","libsqlite3-sys/bundled-sqlcipher-vendored-openssl"]
 mysql = [ "sqlx/mysql", "sqlx/runtime-tokio-rustls" ]
-postgres = [ "sqlx/postgres", "sqlx/runtime-tokio-rustls" ]
->>>>>>> cff0c0e3
+postgres = [ "sqlx/postgres", "sqlx/runtime-tokio-rustls" ]