--- conflicted
+++ resolved
@@ -19,11 +19,7 @@
 ```toml
 [dependencies.tauri-plugin-sql]
 git = "https://github.com/tauri-apps/plugins-workspace"
-<<<<<<< HEAD
-branch = "next"
-=======
-branch = "v1"
->>>>>>> dce0f02b
+branch = "v2"
 features = ["sqlite"] # or "postgres", or "mysql"
 ```
 
@@ -32,11 +28,11 @@
 > Note: Since most JavaScript package managers are unable to install packages from git monorepos we provide read-only mirrors of each plugin. This makes installation option 2 more ergonomic to use.
 
 ```sh
-pnpm add https://github.com/tauri-apps/tauri-plugin-sql#next
+pnpm add https://github.com/tauri-apps/tauri-plugin-sql#v2
 # or
-npm add https://github.com/tauri-apps/tauri-plugin-sql#next
+npm add https://github.com/tauri-apps/tauri-plugin-sql#v2
 # or
-yarn add https://github.com/tauri-apps/tauri-plugin-sql#next
+yarn add https://github.com/tauri-apps/tauri-plugin-sql#v2
 ```
 
 ## Usage
@@ -57,16 +53,16 @@
 Afterwards all the plugin's APIs are available through the JavaScript guest bindings:
 
 ```javascript
-import Database from 'tauri-plugin-sql-api';
+import Database from "tauri-plugin-sql-api";
 
 // sqlite. The path is relative to `tauri::api::path::BaseDirectory::App`.
-const db = await Database.load('sqlite:test.db');
+const db = await Database.load("sqlite:test.db");
 // mysql
-const db = await Database.load('mysql://user:pass@host/database');
+const db = await Database.load("mysql://user:pass@host/database");
 // postgres
-const db = await Database.load('postgres://postgres:password@localhost/test');
+const db = await Database.load("postgres://postgres:password@localhost/test");
 
-await db.execute('INSERT INTO ...');
+await db.execute("INSERT INTO ...");
 ```
 
 ## Contributing
